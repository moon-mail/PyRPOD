--- conflicted
+++ resolved
@@ -437,7 +437,8 @@
 
         # Hard coded limits defined here should match those in cant_optimization.py
         cant_min, cant_max = 0, 70
-<<<<<<< HEAD
+
+        # from axial_pos branch.
         for cant in range(cant_min, cant_max, dcant):
 
             new_config = {}
@@ -460,10 +461,10 @@
 
                         new_config[thruster] = new_thruster_info
                         
-=======
+        # From master branch
         for cant in range(cant_min, cant_max + dcant, dcant):
             new_config = self.cant_decel_thrusters(cant)
->>>>>>> 2ee71b53
+
 
             configs_swept_angles.append(new_config)
 
