--- conflicted
+++ resolved
@@ -1,518 +1,515 @@
-import pandas as pd
-
-from stl import mesh
-from mpl_toolkits import mplot3d
-from matplotlib import pyplot as plt
-import numpy as np
-import math
-import os
-
-from pyrpod.Vehicle import Vehicle
-
-# Adapted from
-# https://stackoverflow.com/questions/54616049/converting-a-rotation-matrix-to-euler-angles-and-back-special-case
-def rot2eul(R):
-    beta = -np.arcsin(R[2][0])
-    alpha = np.arctan2(R[2][1]/np.cos(beta),R[2][2]/np.cos(beta))
-    gamma = np.arctan2(R[1][0]/np.cos(beta),R[0][0]/np.cos(beta))
-    return np.array((alpha, beta, gamma))
-
-# Helper functions for constructer. 
-def process_coordinates(str_coord):
-    # Split str at spaces
-    str_list = str_coord.split(' ')
-    # Return as list of floats
-    return [float(x) for x in str_list]
-
-# Process definition of an individual thruster.
-def process_thruster_def(str_thruster):
-    columns = ['name', 'type', 'exit', 'dcm']
-    # thruster = pd.DataFrame(columns = columns)
-    # print(thruster.dtypes)
-    thruster = {}
-    # Remove new line char (last char) and split at any space char.    
-    str_list = str_thruster[:-1].split(' ')
-    # str_list = str_thruster.split(' ')
-    # print(str_list)
-    # Save name and type of thruster
-    thruster["name"] = [str_list.pop(0)]
-    thruster['type'] = [str_list.pop(0)]
-    # print(thruster['name'])
-    # Save coordinate for center of exit plane.
-    coord = []
-    for i in range(3):
-        coord.append(float(str_list.pop(0)))
-    thruster['exit'] = [coord]
-
-    # Save direction cosine matrix of thruster relative to the vehicle    
-    drm = []
-    for i in range(3):
-        row = []
-        for j in range(3):
-            row.append(float(str_list.pop(0)))
-        drm.append(row)
-    thruster['dcm'] = drm
-    # thruster = pd.DataFrame(thruster)
-    # print(thruster)
-    # return pd.DataFrame(thruster)
-    return thruster
-
-# Wrapper function
-def process_str_thrusters(str_thrusters):
-    # dcm = direction cosine matrix
-    columns = ['name', 'type', 'exit', 'dcm']
-    thrusters_data = {}
-    for thruster in str_thrusters:
-        name = str(thruster.split(' ')[0])
-        thrusters_data[name] = process_thruster_def(thruster)
-        # print(process_thruster_def(thruster))
-        # thrusters_data = pd.concat([thrusters_data,process_thruster_def(thruster)], ignore_index = True)
-        # print(thrusters_data.dtypes)
-
-    return thrusters_data
-
-# Process definition of an individual cluster.
-def process_cluster_def(str_cluster):
-    columns = ['name', 'exit', 'dcm']
-    cluster = {}
-    # Remove new line char (last char) and split at any space char.    
-    str_list = str_cluster[:-1].split(' ')
-    # Save name of cluster
-    cluster["name"] = [str_list.pop(0)]
-    # Save coordinate for center of cluster.
-    coord = []
-    for i in range(3):
-        coord.append(float(str_list.pop(0)))
-    cluster['exit'] = [coord]
-
-    # Save direction cosine matrix of cluster relative to the vehicle    
-    drm = []
-    for i in range(3):
-        row = []
-        for j in range(3):
-            row.append(float(str_list.pop(0)))
-        drm.append(row)
-    cluster['dcm'] = drm
-    return cluster
-
-# Wrapper function
-def process_str_clusters(str_clusters):
-    # dcm = direction cosine matrix
-    columns = ['name', 'exit', 'dcm']
-    clusters_data = {}
-    for cluster in str_clusters:
-        name = str(cluster.split(' ')[0])
-        clusters_data[name] = process_cluster_def(cluster)
-
-    return clusters_data
-
-class VisitingVehicle(Vehicle):
-    """
-        Class responsible for handling visiting vehicle data.
-
-        Includes surface mesh and thruster configuration data.
-
-        Attributes
-        ----------
-        num_thrusters : int
-            Total number of thrusters in RCS configuration.
-
-        thruster_units : str
-            Units for thruster coordinates.
-
-        cog : float
-            Center of Gravity for the Visiting Vehicle.
-
-        grapple : float
-            Grappling coordinate for the Visiting Vehicle.
-
-        thruster_data : dictionary
-            Dictionary holding the main thruster configuration data.
-
-        cluster_data : dictionary
-            Dictionary holding the main cluster configuration data.
-
-        jet_interactions : float
-            Can be ignored for now.
-
-        Methods
-        -------
-        set_stl()
-            Reads in Vehicle surface mesh from STL file.
-        
-        set_thruster_config()
-            Reads the thruster configuration file from the config.ini for the Visiting Vehicle and saves it as class members.
-
-        set_thruster_metrics()
-            Reads the thruster data file to gather thruster-specific performance parameters for the configuration from a .csv file
-            and saves it in a list of dictionaries. These dictionaries are then saved into each thruster in the configuration.    
-
-        print_info()
-            Simple method to format printing of vehicle info.
-
-<<<<<<< HEAD
-        set_stl()
-            Reads in Vehicle surface mesh from STL file.
-
-        set_cluster_config()
-            Read in cluster configuration data from the provided file path.
-
-=======
->>>>>>> de786034
-        initiate_plume_mesh()
-            Helper method that reads in surface mesh for plume clone.
-
-        transform_plume_mesh(thruster_id, plumeMesh)
-            Transform plume mesh according to the specified thruster's DCM and exit coordinate.
-
-        initiate_plume_normal(thruster_id)
-            Collects plume normal vectors data for visualization.
-
-        plot_vv_and_thruster(plumeMesh, thruster_id, normal, i)
-            Plots Visiting Vehicle and plume cone for provided thruster id.
-
-        check_thruster_configuration()
-            Plots visiting vehicle and all thrusters in RCS configuration.
-    """
-    def set_stl(self):
-        """
-            Reads in Vehicle surface mesh from STL file.
-
-            Parameters
-            ----------
-            None
-
-            Returns
-            -------
-            Method doesn't currently return anything. Simply sets class members as needed.
-            Does the method need to return a status message? or pass similar data?
-        """
-        path_to_stl = self.case_dir + 'stl/' + self.config['vv']['stl_lm']
-        self.mesh = mesh.Mesh.from_file(path_to_stl)
-        self.path_to_stl = path_to_stl
-        return
-
-    def set_thruster_config(self):
-        """
-            Reads the thruster configuration file from the config.ini for the Visiting Vehicle and saves it as class members.
-
-            Parameters
-            ----------
-            None
-
-            Returns
-            -------
-            Method doesn't currently return anything. Simply sets class members as needed.
-            Does the method need to return a status message? or pass similar data?
-        """
-
-        path_to_tcf = self.case_dir + 'tcd/' + self.config['tcd']['tcf']
-
-        # Simple program, reading text from a file.
-        with open(path_to_tcf, 'r') as f:
-            lines = f.readlines()
-
-            # Parse through first few lines, save relevant information. 
-            self.num_thrusters = int(lines.pop(0))
-            self.thruster_units = lines.pop(0)[0] # dont want '\n'
-            self.cog = process_coordinates(lines.pop(0))
-            self.grapple = process_coordinates(lines.pop(0))
-
-            # Save all strings containing thruster data in a list
-            str_thrusters = []
-            for i in range(self.num_thrusters):
-                str_thrusters.append(lines.pop(0))
-
-            # Parse through strings and save data in a dictionary
-            self.thruster_data = process_str_thrusters(str_thrusters)
-
-            self.jet_interactions = lines.pop(0)
-
-        self.use_clusters = False
-        return
-
-    def set_cluster_config(self):
-        """
-            Read in cluster configuration data from the provided file path.
-            Gathers cluster configuration data for the Visiting Vehicle from a .dat file
-            and saves it as class members.
-            Returns
-            -------
-            Method doesn't currently return anything. Simply sets class members as needed.
-        """
-
-        path_to_ccf = self.case_dir + 'tcd/' + self.config['tcd']['ccf']
-
-        # Simple program, reading text from a file.
-        with open(path_to_ccf, 'r') as f:
-            lines = f.readlines()
-
-            # Parse through first few lines, save relevant information. 
-            self.num_clusters = int(lines.pop(0))
-            self.cluster_units = lines.pop(0)[0] # dont want '\n'
-
-            # Save all strings containing cluster data in a list
-            str_clusters = []
-            for i in range(self.num_clusters):
-                str_clusters.append(lines.pop(0))
-
-            # Parse through strings and save data in a dictionary
-            self.cluster_data = process_str_clusters(str_clusters)
-
-        self.use_clusters = True
-
-        return
-
-    def set_thruster_metrics(self):
-        """
-            Reads the csv thruster data file to gather thruster-specific performance parameters for the configuration
-            and saves it in a list of dictionaries. These dictionaries are then saved into each thruster in the configuration.
-
-            Parameters
-            ----------
-            None
-
-            Returns
-            -------
-            Method doesn't currently return anything. Simply sets class members as needed.
-            Does the method need to return a status message? or pass similar data?
-        """
-
-        # TODO determine path.. possbily move to configuraition file.
-        path_to_thruster_metrics = self.case_dir + 'tcd/' + self.config['tcd']['tdf']
-
-        # specify columns to be read as strings.
-        str_cols = ['#']
-        dict_types = {x: 'str' for x in str_cols}
-
-        # read csv into a pd dataframe
-        thruster_metrics = pd.read_csv(path_to_thruster_metrics, dtype=dict_types)
-        # print(thruster_characteristics)
-
-        # convert the dataframe into a list of dictionaries
-        thruster_metrics_list = thruster_metrics.to_dict(orient='records')
-
-        self.thruster_metrics = {}
-
-        for thruster in thruster_metrics_list:
-
-            # Seperate thruster metrics to form new key value pairs.
-            thruster_id = thruster['#']
-            thruster_metrics = thruster.pop('#')
-
-            # Save thruster metrics
-            self.thruster_metrics[thruster_id] = thruster
-
-        # print(self.thruster_metrics)
-
-        return
-
-
-    def print_info(self):
-        """
-            Simple method to format printing of vehicle info.
-        
-            Parameters
-            ----------
-            None
-
-            Returns
-            -------
-            None
-        """
-
-        print('number of thrusters:', self.num_thrusters)
-        print('thruster units:', self.thruster_units)
-        print('center of gravity:', self.cog)
-        print('grapple coordinate:', self.grapple)
-        print('number of dual jet interactions:', self.jet_interactions)
-        return
-
-    def initiate_plume_mesh(self):
-        """
-            Helper method that reads in surface mesh for plume clone.
-
-            Parameters
-            ----------
-            None for now. Should/could include cone sizing parameters according to plume physics.
-            This is easy. Simply produce a "unit cone" ahead of time, and scale the coordinates
-            using numpy-stl. Cone half-angle can also be pre-programmed.
-
-            Returns
-            -------
-            plumeMesh : mesh.Mesh
-                Surface mesh constructed from STL file.
-        """
-        # TODO: use STL that is already oriented correctly.
-        plumeMesh = mesh.Mesh.from_file('../data/stl/mold_funnel.stl')
-        plumeMesh.translate([0, 0, -50])
-        plumeMesh.rotate([1, 0, 0], math.radians(180))
-        plumeMesh.points = 0.035 * plumeMesh.points
-        return plumeMesh
-
-    def transform_plume_mesh(self, thruster_id, plumeMesh):
-        """
-            Transform provided plume mesh according to specified thruster's DCM and exit coordinate.
-
-            Parameters
-            ----------
-            thruster_id : str
-                String to access thruster via a unique ID.
-
-            plumeMesh : mesh.Mesh
-                Surface mesh constructed from STL file in initial orientation.
-
-            Returns
-            -------
-            plumeMesh : mesh.Mesh
-                Surface mesh constructed from STL file in transformed orientation.
-
-        """
-        rot = np.matrix(self.thruster_data[thruster_id]['dcm'])
-        plumeMesh.rotate_using_matrix(np.matrix(rot).transpose())
-        plumeMesh.translate(self.thruster_data[thruster_id]['exit'][0])
-        return plumeMesh
-
-    def initiate_plume_normal(self, thruster_id):
-        """
-            Collects plume normal vectors data for visualization.
-
-            Parameters
-            ----------
-            thruster_id : str
-                String to access thruster via a unique ID.
-
-            Returns
-            -------
-            [X,Y,Z,U,V,W] : 2D List
-                2D list contains vector data for plume normal. This is janky but convenient for plotting.
-
-        """
-
-        X = []
-        Y = []
-        Z = []
-
-        U = []
-        V = []
-        W = []
-
-        # add position vectors to a list.
-        position = self.thruster_data[thruster_id]['exit'][0]
-        X.append(position[0])
-        Y.append(position[1])
-        Z.append(position[2])
-
-
-        # add normal vectors to a list
-        dcm = self.thruster_data[thruster_id]['dcm']
-        U.append(dcm[0][2])
-        V.append(dcm[1][2])
-        W.append(dcm[2][2])
-
-
-        return [X,Y,Z,U,V,W]
-
-    def plot_vv_and_thruster(self, plumeMesh, thruster_id, normal, i):
-        """
-            Plots Visiting Vehicle and plume cone for provided thruster id.
-
-            This is useful for a quick sanity check of STL file coordinates.
-
-            Parameters
-            ----------
-            plumeMesh : mesh.Mesh
-                Surface mesh constructed from STL file in transformed orientation.
-
-            thruster_id : str
-                String to access thruster via a unique ID.
-
-            normal : 2D List
-                2D list contains vector data for plume normal. This is janky but convenient for plotting.
-
-            Returns
-            -------
-            i : int
-                Integer is passed to the wrapper function for saving images with a sequential naming scheme.
-
-        """
-
-        # Set up nominal configuration for thruster
-        VVmesh = self.mesh
-
-        # graph vehicle and vectors.
-        combined = mesh.Mesh(np.concatenate([VVmesh.data, plumeMesh.data]))
-
-        # Instantiate data str to hold visual plots.
-        figure = plt.figure()
-        axes = figure.add_subplot(projection = '3d')
-        axes.add_collection3d(mplot3d.art3d.Poly3DCollection(VVmesh.vectors))
-
-        surface = mplot3d.art3d.Poly3DCollection(plumeMesh.vectors)
-        surface.set_facecolor('orange')
-
-        axes.add_collection3d(surface)
-        axes.quiver(normal[0], normal[1], normal[2], normal[3], normal[4], normal[5], color = (0,0,0), length=4, normalize=True)
-
-        lim = 7
-        axes.set_xlim([-1*lim - 3, lim - 3])
-        axes.set_ylim([-1*lim, lim])
-        axes.set_zlim([-1*lim, lim])
-
-        axes.set_xlabel('X')
-        axes.set_ylabel('Y')
-        axes.set_zlabel('Z')
-
-        figure.suptitle(self.thruster_data[thruster_id]['name'][0])
-
-        shift = 0
-
-        if i < 4:
-            axes.view_init(azim=0, elev=2*shift)
-        elif i < 8:
-            axes.view_init(azim=0, elev=2*shift)
-        elif i < 12:
-            axes.view_init(azim=0, elev=2*shift)
-        else:
-            axes.view_init(azim=0, elev=2*shift)
-
-        if i < 10:
-            index = '00' + str(i)
-        elif i < 100:
-            index = '0' + str(i)
-        else:
-            index = str(i)
-        # screen_shot = vpl.screenshot_fig()
-        # vpl.save_fig('img/frame' + str(index) + '.png')
-        plt.savefig('img/frame' + str(index) + '.png')
-        return i + 1
-
-    def check_thruster_configuration(self):
-        """
-            Plots visiting vehicle and all thrusters in RCS configuration.
-
-            Methods loads STL file of VV and turn on all thrusters to check locations + orientations.
-
-            It is useful for a quick sanity check of the RCS configuration.
-        """
-
-        # Loop through each thruster, graphing normal vecotr and rotated plume cone.
-        i = 0
-        for thruster_id in self.thruster_data:
-
-            # transform plume mesh to notional position.
-            plumeMesh = self.initiate_plume_mesh()
-
-            # transform plume mesh according to dcm data of current thruster.
-            plumeMesh = self.transform_plume_mesh(thruster_id, plumeMesh)
-
-            if not os.path.isdir('stl/tcd/'):
-                os.system('mkdir stl/tcd')
-
-            plumeMesh.save('stl/tcd/' + str(i) + '.stl')
-
-            normal = self.initiate_plume_normal(thruster_id)
-
-            i = self.plot_vv_and_thruster(plumeMesh, thruster_id, normal, i)
-
+import pandas as pd
+
+from stl import mesh
+from mpl_toolkits import mplot3d
+from matplotlib import pyplot as plt
+import numpy as np
+import math
+import os
+
+from pyrpod.Vehicle import Vehicle
+
+# Adapted from
+# https://stackoverflow.com/questions/54616049/converting-a-rotation-matrix-to-euler-angles-and-back-special-case
+def rot2eul(R):
+    beta = -np.arcsin(R[2][0])
+    alpha = np.arctan2(R[2][1]/np.cos(beta),R[2][2]/np.cos(beta))
+    gamma = np.arctan2(R[1][0]/np.cos(beta),R[0][0]/np.cos(beta))
+    return np.array((alpha, beta, gamma))
+
+# Helper functions for constructer. 
+def process_coordinates(str_coord):
+    # Split str at spaces
+    str_list = str_coord.split(' ')
+    # Return as list of floats
+    return [float(x) for x in str_list]
+
+# Process definition of an individual thruster.
+def process_thruster_def(str_thruster):
+    columns = ['name', 'type', 'exit', 'dcm']
+    # thruster = pd.DataFrame(columns = columns)
+    # print(thruster.dtypes)
+    thruster = {}
+    # Remove new line char (last char) and split at any space char.    
+    str_list = str_thruster[:-1].split(' ')
+    # str_list = str_thruster.split(' ')
+    # print(str_list)
+    # Save name and type of thruster
+    thruster["name"] = [str_list.pop(0)]
+    thruster['type'] = [str_list.pop(0)]
+    # print(thruster['name'])
+    # Save coordinate for center of exit plane.
+    coord = []
+    for i in range(3):
+        coord.append(float(str_list.pop(0)))
+    thruster['exit'] = [coord]
+
+    # Save direction cosine matrix of thruster relative to the vehicle    
+    drm = []
+    for i in range(3):
+        row = []
+        for j in range(3):
+            row.append(float(str_list.pop(0)))
+        drm.append(row)
+    thruster['dcm'] = drm
+    # thruster = pd.DataFrame(thruster)
+    # print(thruster)
+    # return pd.DataFrame(thruster)
+    return thruster
+
+# Wrapper function
+def process_str_thrusters(str_thrusters):
+    # dcm = direction cosine matrix
+    columns = ['name', 'type', 'exit', 'dcm']
+    thrusters_data = {}
+    for thruster in str_thrusters:
+        name = str(thruster.split(' ')[0])
+        thrusters_data[name] = process_thruster_def(thruster)
+        # print(process_thruster_def(thruster))
+        # thrusters_data = pd.concat([thrusters_data,process_thruster_def(thruster)], ignore_index = True)
+        # print(thrusters_data.dtypes)
+
+    return thrusters_data
+
+# Process definition of an individual cluster.
+def process_cluster_def(str_cluster):
+    columns = ['name', 'exit', 'dcm']
+    cluster = {}
+    # Remove new line char (last char) and split at any space char.    
+    str_list = str_cluster[:-1].split(' ')
+    # Save name of cluster
+    cluster["name"] = [str_list.pop(0)]
+    # Save coordinate for center of cluster.
+    coord = []
+    for i in range(3):
+        coord.append(float(str_list.pop(0)))
+    cluster['exit'] = [coord]
+
+    # Save direction cosine matrix of cluster relative to the vehicle    
+    drm = []
+    for i in range(3):
+        row = []
+        for j in range(3):
+            row.append(float(str_list.pop(0)))
+        drm.append(row)
+    cluster['dcm'] = drm
+    return cluster
+
+# Wrapper function
+def process_str_clusters(str_clusters):
+    # dcm = direction cosine matrix
+    columns = ['name', 'exit', 'dcm']
+    clusters_data = {}
+    for cluster in str_clusters:
+        name = str(cluster.split(' ')[0])
+        clusters_data[name] = process_cluster_def(cluster)
+
+    return clusters_data
+
+class VisitingVehicle(Vehicle):
+    """
+        Class responsible for handling visiting vehicle data.
+
+        Includes surface mesh and thruster configuration data.
+
+        Attributes
+        ----------
+        num_thrusters : int
+            Total number of thrusters in RCS configuration.
+
+        thruster_units : str
+            Units for thruster coordinates.
+
+        cog : float
+            Center of Gravity for the Visiting Vehicle.
+
+        grapple : float
+            Grappling coordinate for the Visiting Vehicle.
+
+        thruster_data : dictionary
+            Dictionary holding the main thruster configuration data.
+
+        cluster_data : dictionary
+            Dictionary holding the main cluster configuration data.
+
+        jet_interactions : float
+            Can be ignored for now.
+
+        Methods
+        -------
+        set_stl()
+            Reads in Vehicle surface mesh from STL file.
+        
+        set_thruster_config()
+            Reads the thruster configuration file from the config.ini for the Visiting Vehicle and saves it as class members.
+
+        set_thruster_metrics()
+            Reads the thruster data file to gather thruster-specific performance parameters for the configuration from a .csv file
+            and saves it in a list of dictionaries. These dictionaries are then saved into each thruster in the configuration.    
+
+        print_info()
+            Simple method to format printing of vehicle info.
+
+        set_stl()
+            Reads in Vehicle surface mesh from STL file.
+
+        set_cluster_config()
+            Read in cluster configuration data from the provided file path.
+
+        initiate_plume_mesh()
+            Helper method that reads in surface mesh for plume clone.
+
+        transform_plume_mesh(thruster_id, plumeMesh)
+            Transform plume mesh according to the specified thruster's DCM and exit coordinate.
+
+        initiate_plume_normal(thruster_id)
+            Collects plume normal vectors data for visualization.
+
+        plot_vv_and_thruster(plumeMesh, thruster_id, normal, i)
+            Plots Visiting Vehicle and plume cone for provided thruster id.
+
+        check_thruster_configuration()
+            Plots visiting vehicle and all thrusters in RCS configuration.
+    """
+    def set_stl(self):
+        """
+            Reads in Vehicle surface mesh from STL file.
+
+            Parameters
+            ----------
+            None
+
+            Returns
+            -------
+            Method doesn't currently return anything. Simply sets class members as needed.
+            Does the method need to return a status message? or pass similar data?
+        """
+        path_to_stl = self.case_dir + 'stl/' + self.config['vv']['stl_lm']
+        self.mesh = mesh.Mesh.from_file(path_to_stl)
+        self.path_to_stl = path_to_stl
+        return
+
+    def set_thruster_config(self):
+        """
+            Reads the thruster configuration file from the config.ini for the Visiting Vehicle and saves it as class members.
+
+            Parameters
+            ----------
+            None
+
+            Returns
+            -------
+            Method doesn't currently return anything. Simply sets class members as needed.
+            Does the method need to return a status message? or pass similar data?
+        """
+
+        path_to_tcf = self.case_dir + 'tcd/' + self.config['tcd']['tcf']
+
+        # Simple program, reading text from a file.
+        with open(path_to_tcf, 'r') as f:
+            lines = f.readlines()
+
+            # Parse through first few lines, save relevant information. 
+            self.num_thrusters = int(lines.pop(0))
+            self.thruster_units = lines.pop(0)[0] # dont want '\n'
+            self.cog = process_coordinates(lines.pop(0))
+            self.grapple = process_coordinates(lines.pop(0))
+
+            # Save all strings containing thruster data in a list
+            str_thrusters = []
+            for i in range(self.num_thrusters):
+                str_thrusters.append(lines.pop(0))
+
+            # Parse through strings and save data in a dictionary
+            self.thruster_data = process_str_thrusters(str_thrusters)
+
+            self.jet_interactions = lines.pop(0)
+
+        self.use_clusters = False
+        return
+
+    def set_cluster_config(self):
+        """
+            Read in cluster configuration data from the provided file path.
+            Gathers cluster configuration data for the Visiting Vehicle from a .dat file
+            and saves it as class members.
+            Returns
+            -------
+            Method doesn't currently return anything. Simply sets class members as needed.
+        """
+
+        path_to_ccf = self.case_dir + 'tcd/' + self.config['tcd']['ccf']
+
+        # Simple program, reading text from a file.
+        with open(path_to_ccf, 'r') as f:
+            lines = f.readlines()
+
+            # Parse through first few lines, save relevant information. 
+            self.num_clusters = int(lines.pop(0))
+            self.cluster_units = lines.pop(0)[0] # dont want '\n'
+
+            # Save all strings containing cluster data in a list
+            str_clusters = []
+            for i in range(self.num_clusters):
+                str_clusters.append(lines.pop(0))
+
+            # Parse through strings and save data in a dictionary
+            self.cluster_data = process_str_clusters(str_clusters)
+
+        self.use_clusters = True
+
+        return
+
+    def set_thruster_metrics(self):
+        """
+            Reads the csv thruster data file to gather thruster-specific performance parameters for the configuration
+            and saves it in a list of dictionaries. These dictionaries are then saved into each thruster in the configuration.
+
+            Parameters
+            ----------
+            None
+
+            Returns
+            -------
+            Method doesn't currently return anything. Simply sets class members as needed.
+            Does the method need to return a status message? or pass similar data?
+        """
+
+        # TODO determine path.. possbily move to configuraition file.
+        path_to_thruster_metrics = self.case_dir + 'tcd/' + self.config['tcd']['tdf']
+
+        # specify columns to be read as strings.
+        str_cols = ['#']
+        dict_types = {x: 'str' for x in str_cols}
+
+        # read csv into a pd dataframe
+        thruster_metrics = pd.read_csv(path_to_thruster_metrics, dtype=dict_types)
+        # print(thruster_characteristics)
+
+        # convert the dataframe into a list of dictionaries
+        thruster_metrics_list = thruster_metrics.to_dict(orient='records')
+
+        self.thruster_metrics = {}
+
+        for thruster in thruster_metrics_list:
+
+            # Seperate thruster metrics to form new key value pairs.
+            thruster_id = thruster['#']
+            thruster_metrics = thruster.pop('#')
+
+            # Save thruster metrics
+            self.thruster_metrics[thruster_id] = thruster
+
+        # print(self.thruster_metrics)
+
+        return
+
+
+    def print_info(self):
+        """
+            Simple method to format printing of vehicle info.
+        
+            Parameters
+            ----------
+            None
+
+            Returns
+            -------
+            None
+        """
+
+        print('number of thrusters:', self.num_thrusters)
+        print('thruster units:', self.thruster_units)
+        print('center of gravity:', self.cog)
+        print('grapple coordinate:', self.grapple)
+        print('number of dual jet interactions:', self.jet_interactions)
+        return
+
+    def initiate_plume_mesh(self):
+        """
+            Helper method that reads in surface mesh for plume clone.
+
+            Parameters
+            ----------
+            None for now. Should/could include cone sizing parameters according to plume physics.
+            This is easy. Simply produce a "unit cone" ahead of time, and scale the coordinates
+            using numpy-stl. Cone half-angle can also be pre-programmed.
+
+            Returns
+            -------
+            plumeMesh : mesh.Mesh
+                Surface mesh constructed from STL file.
+        """
+        # TODO: use STL that is already oriented correctly.
+        plumeMesh = mesh.Mesh.from_file('../data/stl/mold_funnel.stl')
+        plumeMesh.translate([0, 0, -50])
+        plumeMesh.rotate([1, 0, 0], math.radians(180))
+        plumeMesh.points = 0.035 * plumeMesh.points
+        return plumeMesh
+
+    def transform_plume_mesh(self, thruster_id, plumeMesh):
+        """
+            Transform provided plume mesh according to specified thruster's DCM and exit coordinate.
+
+            Parameters
+            ----------
+            thruster_id : str
+                String to access thruster via a unique ID.
+
+            plumeMesh : mesh.Mesh
+                Surface mesh constructed from STL file in initial orientation.
+
+            Returns
+            -------
+            plumeMesh : mesh.Mesh
+                Surface mesh constructed from STL file in transformed orientation.
+
+        """
+        rot = np.matrix(self.thruster_data[thruster_id]['dcm'])
+        plumeMesh.rotate_using_matrix(np.matrix(rot).transpose())
+        plumeMesh.translate(self.thruster_data[thruster_id]['exit'][0])
+        return plumeMesh
+
+    def initiate_plume_normal(self, thruster_id):
+        """
+            Collects plume normal vectors data for visualization.
+
+            Parameters
+            ----------
+            thruster_id : str
+                String to access thruster via a unique ID.
+
+            Returns
+            -------
+            [X,Y,Z,U,V,W] : 2D List
+                2D list contains vector data for plume normal. This is janky but convenient for plotting.
+
+        """
+
+        X = []
+        Y = []
+        Z = []
+
+        U = []
+        V = []
+        W = []
+
+        # add position vectors to a list.
+        position = self.thruster_data[thruster_id]['exit'][0]
+        X.append(position[0])
+        Y.append(position[1])
+        Z.append(position[2])
+
+
+        # add normal vectors to a list
+        dcm = self.thruster_data[thruster_id]['dcm']
+        U.append(dcm[0][2])
+        V.append(dcm[1][2])
+        W.append(dcm[2][2])
+
+
+        return [X,Y,Z,U,V,W]
+
+    def plot_vv_and_thruster(self, plumeMesh, thruster_id, normal, i):
+        """
+            Plots Visiting Vehicle and plume cone for provided thruster id.
+
+            This is useful for a quick sanity check of STL file coordinates.
+
+            Parameters
+            ----------
+            plumeMesh : mesh.Mesh
+                Surface mesh constructed from STL file in transformed orientation.
+
+            thruster_id : str
+                String to access thruster via a unique ID.
+
+            normal : 2D List
+                2D list contains vector data for plume normal. This is janky but convenient for plotting.
+
+            Returns
+            -------
+            i : int
+                Integer is passed to the wrapper function for saving images with a sequential naming scheme.
+
+        """
+
+        # Set up nominal configuration for thruster
+        VVmesh = self.mesh
+
+        # graph vehicle and vectors.
+        combined = mesh.Mesh(np.concatenate([VVmesh.data, plumeMesh.data]))
+
+        # Instantiate data str to hold visual plots.
+        figure = plt.figure()
+        axes = figure.add_subplot(projection = '3d')
+        axes.add_collection3d(mplot3d.art3d.Poly3DCollection(VVmesh.vectors))
+
+        surface = mplot3d.art3d.Poly3DCollection(plumeMesh.vectors)
+        surface.set_facecolor('orange')
+
+        axes.add_collection3d(surface)
+        axes.quiver(normal[0], normal[1], normal[2], normal[3], normal[4], normal[5], color = (0,0,0), length=4, normalize=True)
+
+        lim = 7
+        axes.set_xlim([-1*lim - 3, lim - 3])
+        axes.set_ylim([-1*lim, lim])
+        axes.set_zlim([-1*lim, lim])
+
+        axes.set_xlabel('X')
+        axes.set_ylabel('Y')
+        axes.set_zlabel('Z')
+
+        figure.suptitle(self.thruster_data[thruster_id]['name'][0])
+
+        shift = 0
+
+        if i < 4:
+            axes.view_init(azim=0, elev=2*shift)
+        elif i < 8:
+            axes.view_init(azim=0, elev=2*shift)
+        elif i < 12:
+            axes.view_init(azim=0, elev=2*shift)
+        else:
+            axes.view_init(azim=0, elev=2*shift)
+
+        if i < 10:
+            index = '00' + str(i)
+        elif i < 100:
+            index = '0' + str(i)
+        else:
+            index = str(i)
+        # screen_shot = vpl.screenshot_fig()
+        # vpl.save_fig('img/frame' + str(index) + '.png')
+        plt.savefig('img/frame' + str(index) + '.png')
+        return i + 1
+
+    def check_thruster_configuration(self):
+        """
+            Plots visiting vehicle and all thrusters in RCS configuration.
+
+            Methods loads STL file of VV and turn on all thrusters to check locations + orientations.
+
+            It is useful for a quick sanity check of the RCS configuration.
+        """
+
+        # Loop through each thruster, graphing normal vecotr and rotated plume cone.
+        i = 0
+        for thruster_id in self.thruster_data:
+
+            # transform plume mesh to notional position.
+            plumeMesh = self.initiate_plume_mesh()
+
+            # transform plume mesh according to dcm data of current thruster.
+            plumeMesh = self.transform_plume_mesh(thruster_id, plumeMesh)
+
+            if not os.path.isdir('stl/tcd/'):
+                os.system('mkdir stl/tcd')
+
+            plumeMesh.save('stl/tcd/' + str(i) + '.stl')
+
+            normal = self.initiate_plume_normal(thruster_id)
+
+            i = self.plot_vv_and_thruster(plumeMesh, thruster_id, normal, i)
+
         return